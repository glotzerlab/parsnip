--- conflicted
+++ resolved
@@ -13,19 +13,10 @@
     strategy:
       fail-fast: true
       matrix:
-<<<<<<< HEAD
-        python-version: ["3.9", "3.10", "3.11", "3.12", "3.13", "3.14.0-rc.2"]
-        runs-on: ["ubuntu-latest"]
-        include:
-          - runs-on: "macos-latest"
-            python-version: "3.14.0-rc.2"
-          - runs-on: "macos-latest"
-=======
-        python-version: ["3.9", "3.10", "3.11", "3.12", "3.13"]
+        python-version: ["3.9", "3.10", "3.11", "3.12", "3.13", "3.14.0-rc.3"]
         runs-on: ["ubuntu-24.04"]
         include:
           - runs-on: "macos-15"
->>>>>>> dea85792
             python-version: "3.13"
           - runs-on: "macos-15"
             python-version: "3.9"
@@ -53,13 +44,8 @@
     strategy:
       fail-fast: false
       matrix:
-<<<<<<< HEAD
         python-version: ["3.9", "3.13", "3.14.0-rc.2"]
-        runs-on: ["windows-latest"]
-=======
-        python-version: ["3.9", "3.13"]
         runs-on: ["windows-2025"]
->>>>>>> dea85792
     uses: ./.github/workflows/run_tests.yaml
     with:
       python-version: ${{ matrix.python-version }}
