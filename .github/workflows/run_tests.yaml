name: Run tests

on:
  workflow_call:
    inputs:
      python-version:
        required: true
        type: string
      runs-on:
        required: true
        type: string
      requirements-file:
        required: true
        type: string
      freethreaded:
        required: false
        type: boolean
        default: false

jobs:
  run_test:
    runs-on: ${{ inputs.runs-on }}
    steps:
<<<<<<< HEAD
      - uses: actions/checkout@08c6903cd8c0fde910a37f88322edcfb5dd907a8 # v5.0.0
      - uses: actions/setup-python@e797f83bcb11b83ae66e0230d6156d7c80228e7c # v6.0.0
        with:
          python-version: ${{ inputs.python-version }}
          freethreaded: ${{ inputs.freethreaded }}
      - name: Install uv
        uses: astral-sh/setup-uv@2ddd2b9cb38ad8efd50337e8ab201519a34c9f24 # v7.1.1
        with:
          version: "0.9.5"
=======
    - uses: actions/checkout@08c6903cd8c0fde910a37f88322edcfb5dd907a8 # v5.0.0
    - uses: actions/setup-python@e797f83bcb11b83ae66e0230d6156d7c80228e7c # v6.0.0
      with:
        python-version: ${{ inputs.python-version }}
    - name: Install uv
      uses: astral-sh/setup-uv@85856786d1ce8acfbcc2f13a5f3fbd6b938f9f41 # v7.1.2
      with:
        version: "0.9.5"
>>>>>>> e0355680

      - name: Install package
        run: |
          which python
          python --version
          uv pip install . -r ${{ inputs.requirements-file }} -v --reinstall --system
          python -c "import parsnip; print('parsnip', parsnip.__version__)"

          python -c "import sys; print('GIL:', getattr(sys, '_is_gil_enabled', lambda: 'unknown')())"

      - name: Test with pytest
        run: python -m ${{ runner.os != 'Windows' && 'pytest' || 'pytest tests' }} -v -n auto<|MERGE_RESOLUTION|>--- conflicted
+++ resolved
@@ -21,17 +21,6 @@
   run_test:
     runs-on: ${{ inputs.runs-on }}
     steps:
-<<<<<<< HEAD
-      - uses: actions/checkout@08c6903cd8c0fde910a37f88322edcfb5dd907a8 # v5.0.0
-      - uses: actions/setup-python@e797f83bcb11b83ae66e0230d6156d7c80228e7c # v6.0.0
-        with:
-          python-version: ${{ inputs.python-version }}
-          freethreaded: ${{ inputs.freethreaded }}
-      - name: Install uv
-        uses: astral-sh/setup-uv@2ddd2b9cb38ad8efd50337e8ab201519a34c9f24 # v7.1.1
-        with:
-          version: "0.9.5"
-=======
     - uses: actions/checkout@08c6903cd8c0fde910a37f88322edcfb5dd907a8 # v5.0.0
     - uses: actions/setup-python@e797f83bcb11b83ae66e0230d6156d7c80228e7c # v6.0.0
       with:
@@ -40,7 +29,6 @@
       uses: astral-sh/setup-uv@85856786d1ce8acfbcc2f13a5f3fbd6b938f9f41 # v7.1.2
       with:
         version: "0.9.5"
->>>>>>> e0355680
 
       - name: Install package
         run: |
