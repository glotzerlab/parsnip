.. _images:

.. image:: doc/source/_static/parsnip_header_dark.svg
  :width: 600

<<<<<<< HEAD
.. _header:
=======
.. image:: doc/source/_static/parsnip_header_light.svg
  :width: 600
  :class: only-dark
>>>>>>> dfd640c2

.. _header:

..
  TODO: set up Readthedocs, PyPI, and conda-forge

|ReadTheDocs|
|PyPI|
|conda-forge|

.. |ReadTheDocs| image:: https://readthedocs.org/projects/parsnip-cif/badge/?version=latest
   :target: http://parsnip-cif.readthedocs.io/en/latest/?badge=latest
.. |PyPI| image:: https://img.shields.io/pypi/v/parsnip-cif.svg
   :target: https://pypi.org/project/parsnip-cif/
.. |conda-forge| image:: https://img.shields.io/conda/vn/conda-forge/parsnip-cif.svg
   :target: https://anaconda.org/conda-forge/parsnip-cif


.. _introduction:

**parsnip** is a minimal Python library for parsing `CIF <https://www.iucr.org/resources/cif>`_ files. While its primary focus is on simplicity and portability, performance-oriented design choices are made where possible.

.. _parse:

The ``parsnip.parse`` module handles standard CIF files (including those under the `CIF 1.1 <https://www.iucr.org/resources/cif/spec/version1.1>`_ and `CIF 2.0 <https://www.iucr.org/resources/cif/cif2>`_ standards), as well as many features from the `mmCIF <https://pdb101.rcsb.org/learn/guide-to-understanding-pdb-data/beginner’s-guide-to-pdb-structures-and-the-pdbx-mmcif-format>`_ format.
The package includes a table reader for `loop\_`-delimited tables as well as a key-value pair reader. Provide a filename and a list of keys to either of these functions and you're all set to read start parsing CIF and mmCIF files!

.. _installing:

Setup
-----

**parsnip** may be installed with **pip** or from **conda-forge**.


Installation via pip
^^^^^^^^^^^^^^^^^^^^

.. code:: bash

    python -m pip install parsnip

Installation via conda-forge
^^^^^^^^^^^^^^^^^^^^^^^^^^^^

.. code:: bash

    conda install -c conda-forge parsnip


Installation from source
^^^^^^^^^^^^^^^^^^^^^^^^

First, clone the repository:

.. code:: bash

    git clone https://github.com/glotzerlab/parsnip.git
    cd parsnip

Then, choose one of the following. While **parsnip** is only dependent on Numpy,
additional dependencies are required to run the tests and build the docs.

.. code:: bash

    pip install .            # Install with no additional dependencies
    pip install .[tests]     # Install with dependencies required to run tests
    pip install .[tests,doc] # Install with dependencies required to run tests and make docs

Dependencies
^^^^^^^^^^^^

.. literalinclude:: ../../requirements.txt
  :language: text

.. _contributing:<|MERGE_RESOLUTION|>--- conflicted
+++ resolved
@@ -3,13 +3,6 @@
 .. image:: doc/source/_static/parsnip_header_dark.svg
   :width: 600
 
-<<<<<<< HEAD
-.. _header:
-=======
-.. image:: doc/source/_static/parsnip_header_light.svg
-  :width: 600
-  :class: only-dark
->>>>>>> dfd640c2
 
 .. _header:
 
