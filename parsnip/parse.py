--- conflicted
+++ resolved
@@ -9,11 +9,7 @@
     This is an example of a simple CIF file. A `key`_ (data name or tag) must start with
     an underscore, and is seperated from the data value with whitespace characters.
     A `table`_ begins with the ``loop_`` keyword, and contain a header block and a data
-<<<<<<< HEAD
     block. The vertical position of a tag in the table headings corresponds with the
-=======
-    block. The vertical position of a tag in the table heading corresponds with the
->>>>>>> dfd640c2
     horizontal position of the associated column in the table values.
 
     .. code-block:: text
@@ -26,11 +22,7 @@
         _cell_angle_beta  132.3
         _cell_angle_gamma  90.0
 
-<<<<<<< HEAD
-        # A table with two columns and three rows:
-=======
         # A table with two columns and eight rows:
->>>>>>> dfd640c2
         loop_
         _symmetry_equiv_pos_site_id
         _symmetry_equiv_pos_as_xyz
@@ -51,22 +43,13 @@
 
 """
 
-<<<<<<< HEAD
-from __future__ import annotations
-
-=======
->>>>>>> dfd640c2
 import re
 import warnings
 
 import numpy as np
 
 from ._errors import ParseError, ParseWarning
-<<<<<<< HEAD
 from ._utils import _str2num
-=======
-from ._utils import _deg2rad, _str2num
->>>>>>> dfd640c2
 from .patterns import LineCleaner, cast_array_to_float, remove_nondelimiting_whitespace
 
 
@@ -77,29 +60,12 @@
 def read_table(
     filename: str,
     keys: str,
-<<<<<<< HEAD
-    nondelimiting_whitespace_replacement: str = "_",
-    regex_filter: tuple[str, str] | None = None,
-    keep_original_key_order: bool = False,
-    cast_to_float: bool = False,
-) -> np.ndarray[str]:
-    r"""Extract data from a CIF file loop\_ table.
-
-    .. tip::
-
-        CIF tables are whitespace delimited - however, values enclosed in quotation
-        marks may also contain whitespace characters. The parameter
-        ``nondelimiting_whitespace_replacement`` handles this possibility by replacing
-        nondelimiting whitespaces with underscores. This value can be also be set to an
-        empty string, or any arbitrary sequence of characters.
-=======
     keep_original_key_order: bool = False,
     cast_to_float: bool = False,
     nondelimiting_whitespace_replacement: str = "_",
     regex_filter: tuple = None,
 ) -> np.ndarray:
     r"""Extract data from a CIF file loop\_ table.
->>>>>>> dfd640c2
 
     Args:
         filename (str):
@@ -107,17 +73,6 @@
         keys (tuple[str]):
             The names of the keys to be parsed. The columns associated with these keys
             will be returned in the final array.
-<<<<<<< HEAD
-        nondelimiting_whitespace_replacement (str, optional):
-            Character to replace non-delimiting whitespaces with.
-            Default value = ``"_"``
-        regex_filter (tuple[str,str], optional):
-            A tuple of strings that are compiled to a regex filter and applied to each
-            data line. If a tuple of tuples of strings is provided instead, each pattern
-            will be applied seperately.
-            Default value = ``None``
-=======
->>>>>>> dfd640c2
         keep_original_key_order (bool, optional):
             When True, preserve the order of keys in the table from the cif file.
             When False, return columns of data in order of the input ``keys`` arg.
@@ -126,18 +81,15 @@
             When True, attempts to cast the entire array to flaoting point numbers,
             removing precision values (e.g. ``5.98(4)`` would be mapped to ``5.98(4)``).
             Default value = ``False``
-<<<<<<< HEAD
-=======
         nondelimiting_whitespace_replacement (str, optional):
             Character to replace non-delimiting whitespaces with.
             Default value = ``"_"``
-        regex_filter (tuple[str,str], optional):
+        regex_filter (tuple[str,str] | tuple[tuple[str,str]], optional):
             A tuple of strings that are compiled to a regex filter and applied to each
             data line. If a tuple of tuples of strings is provided instead, each pattern
             will be applied seperately.
             Default value = ``None``
 
->>>>>>> dfd640c2
 
     Returns:
         :math:`(N, N_{keys})` :class:`numpy.ndarray[str]`:
@@ -149,17 +101,6 @@
         that correspond to data from multiple tables, only the first table will be read.
 
     .. tip::
-<<<<<<< HEAD
-        The ``filter_line`` argument allows for dynamic input creation of regex filters
-        to apply to each line that contains data to be saved. The first value in the
-        tuple is the pattern to match, and the second value is the replacement text.
-        The default value is ``((",\s+",","))``, which removes whitespace following
-        commas to help differentiate between individual data entries that contain spaces
-        from other sections of the line that are also whitespace separated. Adding
-        another tuple to remove single quotes can also be helpful: try
-        ``((",\s+",","),("'",""))`` to achieve this. To disable the feature entirely,
-        pass in a tuple of empty strings: ``("","")``.
-=======
 
         CIF tables are whitespace delimited - however, values enclosed in quotation
         marks may also contain whitespace characters. The parameter
@@ -176,7 +117,6 @@
 
         For example, single quotes could be removed by setting
         ``regex_filter=("'","")``.
->>>>>>> dfd640c2
 
     """
     # Split tables on the `loop_` keyword and throw away any comments on that line.
@@ -272,11 +212,7 @@
 
     Args:
         filename (str): The name of the .cif file to be parsed.
-<<<<<<< HEAD
-        regexp (str): tring to generate the regex pattern that is applied to each line.
-=======
         regexp (str): String to generate the regex pattern that is applied to each line.
->>>>>>> dfd640c2
 
     Yields:
         tuple(str,str|float|int):
@@ -290,8 +226,6 @@
             parsed_line = pattern.match(line)
             if parsed_line:  # Regex matches
                 yield parsed_line
-<<<<<<< HEAD
-=======
 
 
 def read_key_value_pairs(
@@ -379,148 +313,4 @@
             f"Keys {keys} did not match any data!", ParseWarning, stacklevel=2
         )
 
-    return data
-
-
-def read_cell_params(filename, degrees: bool = True, mmcif: bool = False):
-    r"""Read the cell lengths and angles from a CIF file.
-
-    Args:
-        filename (str): The name of the .cif file to be parsed.
-        degrees (bool, optional):
-            When True, angles are returned in degrees (as per the cif spec). When False,
-            angles are converted to radians.
-            Default value = ``True``
-        mmcif (bool, optional):
-            When False, the standard CIF key naming is used (e.g. _cell_angle_alpha).
-            When True, the mmCIF standard is used instead (e.g. cell.angle_alpha).
-            Default value = ``False``
-
-    Returns:
-        tuple:
-            The box vector lengths and angles in degrees or radians
-            :math:`(L_1, L_2, L_3, \alpha, \beta, \gamma)`.
-    """
-    if mmcif:
-        angle_keys = ("_cell.angle_alpha", "_cell.angle_beta", "_cell.angle_gamma")
-        box_keys = ("_cell.length_a", "_cell.length_b", "_cell.length_c") + angle_keys
-    else:
-        angle_keys = ("_cell_angle_alpha", "_cell_angle_beta", "_cell_angle_gamma")
-        box_keys = ("_cell_length_a", "_cell_length_b", "_cell_length_c") + angle_keys
-    cell_data = read_key_value_pairs(filename, keys=box_keys, only_read_numerics=True)
-
-    assert all(value is not None for value in cell_data.values())
-    assert all(0 < cell_data[key] < 180 for key in angle_keys)
-
-    if not degrees:
-        for key in angle_keys:
-            cell_data[key] = _deg2rad(cell_data[key])
-
-    return tuple(cell_data.values())
->>>>>>> dfd640c2
-
-
-def read_key_value_pairs(
-    filename: str,
-<<<<<<< HEAD
-    keys: tuple[str] | None = None,
-    only_read_numerics: bool = False,
-=======
-    regex_filter: tuple = ((r",\s+", ",")),
->>>>>>> dfd640c2
-):
-    """Extract key-value pairs from a CIF file.
-
-    By default, this function reads all keys and returns data values as strings. Setting
-    ``only_read_numerics`` to True will cause the program to cast data to a nunmeric
-    type (float or int). However, keys that cannot be safely cast into a numeric are
-    skipped.
-
-    Args:
-        filename (str): The name of the .cif file to be parsed.
-<<<<<<< HEAD
-        keys (tuples[str]|None, optional):
-            A tuple of keys to search and return data for.
-            If keys is None, all keys are returned.
-            Default value = ``None``.
-        only_read_numerics (bool, optional):
-            Whether to read only values that cannot be cast to int or float.
-            Default value = ``False``
-
-    Returns:
-        dict[str,float|int] | dict[str,str]:
-            Dict of the key value pairs. Values will either be all strings, or a mixture
-            of int and float, and the order will match the order of keys (if provided).
-
-    .. note::
-=======
-        regex_filter (tuple[tuple[str,str]], optional):
-            A tuple of strings that are compiled to a regex filter and applied to each
-            data line. Default value = ``((r",\s+",","))``
-
-    Returns:
-        :math:`(N, 3)` :class:`numpy.ndarray[np.float32]`:
-            Fractional X,Y,Z coordinates of the unit cell.
-    """
-    xyz_keys = ("_atom_site_fract_x", "_atom_site_fract_y", "_atom_site_fract_z")
-    # Once #6 is added, we should warnings.catch_warnings(action="error")
-    xyz_data = read_table(filename=filename, keys=xyz_keys, regex_filter=regex_filter)
->>>>>>> dfd640c2
-
-            If no data is found for any of the provided keys, a warning will be raised
-            and the output value will be ``None``.
-
-    """
-    # REGEX EXPLANATION
-    # ^         : Match only at the start of the line
-    # (_[\w-]+) : Match any number/mix of alphanumerics, "-", and "_", as a group
-    # [ |\t]+   : Match one or more whitespace " " or tab characters.
-
-    # Parse numbers:
-    # (         : Start new group
-    # -?\d+     : Match 0 or 1 "-" characters, then 1 or more digits 0-9
-    # \.?       : Match 0 or 1 "." characters
-    # \d*       : Match 0 or more digits 0-9
-    # )         : End the group
-
-    # Parse strings:
-    # (         : Start new group
-    # [^#^\n]+  : Match 1 ore more characters that are NOT a "#" or newline "\n"
-    # )         : End the group
-
-    # Ideally, we could use an atomic group (e.g. (?>[ |\t]+)) to match the spaces and
-    # save some time on degenerate cases. However, this feature was added to re in
-    # Python 3.11 so we will exclude it for portability's sake
-
-    data = {}
-
-    if only_read_numerics:
-        regexp = r"^(_[\w\.]+)[ |\t]+(-?\d+\.?\d*)"
-    else:
-        regexp = r"^(_[\w\.-]+)[ |\t]+([^#^\n]+)"
-
-    if keys is not None:
-        # Insertion order our dict with original key order
-        for key in keys:
-            data[key] = None
-        # Convert to mutable datastructure so we can remove identified keys
-        keys = set(keys)
-
-    for parsed_line in _parsed_line_generator(filename, regexp=regexp):
-        key, val = parsed_line.groups()
-        val = _str2num(val) if only_read_numerics else val.strip()
-
-        if keys is None:
-            data[key] = val
-        elif key in keys:
-            data[key] = val
-            keys.remove(key)
-        elif len(keys) == 0:
-            break
-
-    if keys is not None and len(keys) != 0:
-        warnings.warn(
-            f"Keys {keys} did not match any data!", ParseWarning, stacklevel=2
-        )
-
     return data