--- conflicted
+++ resolved
@@ -10,7 +10,6 @@
 import numpy as np
 
 
-<<<<<<< HEAD
 def cast_array_to_float(arr: np.ndarray, dtype: type = np.float32):
     """Cast a Numpy array to a dtype, pruning significant digits from numerical values.
 
@@ -19,14 +18,6 @@
         dtype (type, optional):
             dtype to cast array to.
             Default value = ``np.float32``
-=======
-
-def compile_pattern_from_strings(filter_patterns: tuple):
-    """Return a regex pattern that matches any of the characters in the filter.
-
-    Args:
-        filter_patterns (tuple[str]): Description
->>>>>>> ee5894ea
 
     Returns:
         np.array[float]: Array with new dtype and no significant digit information.
