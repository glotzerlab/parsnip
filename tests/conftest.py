import os
from collections import namedtuple

import numpy as np
import pytest

# ruff: noqa: N816. Allow mixed-case global variables

data_file_path = os.path.dirname(__file__) + "/sample_data/"

<<<<<<< HEAD
=======

CifData = namedtuple(
    "CifData", ["filename", "symop_keys", "atom_site_keys", "single_value_keys"]
)

# Assorted keys to select from
assorted_keys = np.loadtxt(data_file_path + "cif_file_keys.txt", dtype=str)


def generate_random_key_sequences(arr, n_samples, seed=42):
    rng = np.random.default_rng(seed)
    return [
        rng.choice(arr, size=size, replace=False)
        for size in rng.integers(1, len(arr), n_samples)
    ]
>>>>>>> dfd640c2


<<<<<<< HEAD
    filename: str
    symop_keys: tuple[str]
    atom_site_keys: tuple[str]
    single_value_keys: tuple[str]


# Assorted keys to select from
assorted_keys = np.loadtxt(data_file_path + "cif_file_keys.txt", dtype=str)


def generate_random_key_sequences(arr, n_samples, seed=42):
    rng = np.random.default_rng(seed)
    return [
        rng.choice(arr, size=size, replace=False)
        for size in rng.integers(1, len(arr), n_samples)
    ]


=======
>>>>>>> dfd640c2
def random_keys_mark(n_samples=10):
    return pytest.mark.parametrize(
        argnames="keys",
        argvalues=generate_random_key_sequences(assorted_keys, n_samples=n_samples),
    )


# Used for test_read_cell_params
box_keys = (
    "_cell_length_a",
    "_cell_length_b",
    "_cell_length_c",
    "_cell_angle_alpha",
    "_cell_angle_beta",
    "_cell_angle_gamma",
)

atom_site_keys = (
    "_atom_site_label",
    "_atom_site_type_symbol",
    "_atom_site_fract_x",
    "_atom_site_fract_y",
    "_atom_site_fract_z",
    "_atom_site_occupancy",
)


aflow_mC24 = CifData(
    filename=data_file_path + "AFLOW_mC24.cif",
    symop_keys=("_space_group_symop_operation_xyz",),
    atom_site_keys=atom_site_keys,
    single_value_keys=(
        "_audit_creation_method",
        "_chemical_name_mineral",
        "_chemical_formula_sum",
        "_symmetry_space_group_name_H-M",
        "_aflow_title",
        "_aflow_params",
        "_aflow_params_values",
        "_aflow_Strukturbericht",
        "_aflow_Pearson",
    ),
)

bisd_Ccmm = CifData(
    filename=data_file_path + "B-IncStrDb_Ccmm.cif",
    symop_keys=("_space_group_symop_operation_xyz",),
    # Our code works with extra keys, but gemmi does not!
    atom_site_keys=(atom_site_keys[0], *atom_site_keys[2:]),
    single_value_keys=(
        "_journal_name_full",
        "_journal_volume",
        "_journal_year",
        "_journal_page_first",
        "_journal_page_last",
        "_journal_paper_doi",
        "_publ_contact_author_name",
        "_publ_contact_author_email",
        "_chemical_formula_sum",
        "_space_group_crystal_system",
        "_refine_ls_wR_factor_gt",
    ),
)

ccdc_Pm3m = CifData(
    filename=data_file_path + "CCDC_1446529_Pm-3m.cif",
    symop_keys=("_space_group_symop_operation_xyz",),
    atom_site_keys=sorted(atom_site_keys),
    single_value_keys=(
        "_audit_block_doi",
        "_database_code_depnum_ccdc_archive",
        "_computing_publication_material",
        "_chemical_formula_sum",
        "_cell_formula_units_Z",
        "_space_group_crystal_system",
        "_space_group_name_H-M_alt",
        "_diffrn_ambient_temperature",
        "_reflns_number_gt",
        "_refine_ls_R_factor_gt",
        "_refine_ls_wR_factor_gt",
        "_refine_diff_density_max",
        "_refine_diff_density_min",
        "_refine_diff_density_rms",
    ),
)

cod_aP16 = CifData(
    filename=data_file_path + "COD_1540955_aP16.cif",
    symop_keys=("_symmetry_equiv_pos_as_xyz",),
    atom_site_keys=atom_site_keys,
    single_value_keys=(
        "_journal_page_first",
        "_journal_page_last",
        "_journal_volume",
        "_journal_year",
        "_chemical_formula_sum",
        "_chemical_name_systematic",
        "_space_group_IT_number",
        "_symmetry_space_group_name_Hall",
        "_symmetry_space_group_name_H-M",
        "_cell_formula_units_Z",
        "_cell_volume",
        "_citation_journal_id_ASTM",
        "_cod_data_source_file",
        "_cod_data_source_block",
        "_cod_original_cell_volume",
        "_cod_original_formula_sum",
        "_cod_database_code",
    ),
)

pdb_4INS = CifData(
    filename=data_file_path + "PDB_4INS_head.cif",
    symop_keys=("_pdbx_struct_oper_list.symmetry_operation",),
    atom_site_keys=(  # mmCIF stores atom sites differently, so use a different table.
        "_chem_comp.id",
        "_chem_comp.type",
        "_chem_comp.mon_nstd_flag",
        "_chem_comp.name",
        "_chem_comp.pdbx_synonyms",
        "_chem_comp.formula",
        "_chem_comp.formula_weight",
    ),
    single_value_keys=(
        "_symmetry.entry_id",
        "_symmetry.space_group_name_H-M",
        "_symmetry.pdbx_full_space_group_name_H-M",
        "_symmetry.cell_setting",
        "_symmetry.Int_Tables_number",
        "_symmetry.space_group_name_Hall",
        "_refine_hist.pdbx_refine_id",
        "_refine_hist.cycle_id",
        "_refine_hist.pdbx_number_atoms_protein",
        "_refine_hist.pdbx_number_atoms_nucleic_acid",
        "_refine_hist.pdbx_number_atoms_ligand",
        "_refine_hist.number_atoms_solvent",
        "_refine_hist.number_atoms_total",
        "_refine_hist.d_res_high",
        "_refine_hist.d_res_low",
    ),
)

bad_cif = CifData(
    filename=data_file_path + "INTENTIONALLY_BAD_CIF.cif",
    symop_keys=("_space_group_symop_id", "_space_group_symop_operation_xyz"),
    atom_site_keys=(
        "_atom_site",
        "_atom_site_type_symbol",
        "_atom_site_symmetry_multiplicity",
        "_atom_si te",
        "_atom_site_fract_z",
        "_this_key_does_not_exist",
    ),
    single_value_keys=(
        "_cell_length_a",
        "_cell_length_b",
        "_cell_length_c",
        "_cell_angle_alpha",
        "_cell_angle_beta",
        "_cell_angle_gamma",
        "__________asdf",
        "_-wasd",
        "not_a_valid_key",
    ),
)

cif_data_array = [aflow_mC24, bisd_Ccmm, ccdc_Pm3m, cod_aP16, pdb_4INS]
cif_files_mark = pytest.mark.parametrize(
    argnames="cif_data",
    argvalues=cif_data_array,
    ids=[cif.filename.split("/")[-1] for cif in cif_data_array],
)<|MERGE_RESOLUTION|>--- conflicted
+++ resolved
@@ -8,8 +8,6 @@
 
 data_file_path = os.path.dirname(__file__) + "/sample_data/"
 
-<<<<<<< HEAD
-=======
 
 CifData = namedtuple(
     "CifData", ["filename", "symop_keys", "atom_site_keys", "single_value_keys"]
@@ -25,30 +23,8 @@
         rng.choice(arr, size=size, replace=False)
         for size in rng.integers(1, len(arr), n_samples)
     ]
->>>>>>> dfd640c2
 
 
-<<<<<<< HEAD
-    filename: str
-    symop_keys: tuple[str]
-    atom_site_keys: tuple[str]
-    single_value_keys: tuple[str]
-
-
-# Assorted keys to select from
-assorted_keys = np.loadtxt(data_file_path + "cif_file_keys.txt", dtype=str)
-
-
-def generate_random_key_sequences(arr, n_samples, seed=42):
-    rng = np.random.default_rng(seed)
-    return [
-        rng.choice(arr, size=size, replace=False)
-        for size in rng.integers(1, len(arr), n_samples)
-    ]
-
-
-=======
->>>>>>> dfd640c2
 def random_keys_mark(n_samples=10):
     return pytest.mark.parametrize(
         argnames="keys",
