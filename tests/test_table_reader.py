import warnings

import numpy as np
import pytest
from ase.io import cif as asecif
from conftest import (
    _arrstrip,
    all_files_mark,
    bad_cif,
    cif_files_mark,
    pycifrw_or_skip,
)
from gemmi import cif
from more_itertools import flatten

STR_WIDTH_MAX = 128
"""Maximum width for valid fields in the test suite.
Used to simplify processing of structured arrays.
"""

# TODO: update to verify the number and shape of tables is correct


def _gemmi_read_table(filename, keys):
    try:
        return np.array(cif.read_file(filename).sole_block().find(keys))
    except (RuntimeError, ValueError):
        pytest.skip("Gemmi failed to read file!")


@all_files_mark
def test_reads_all_keys(cif_data):
    pycif = pycifrw_or_skip(cif_data)
    loop_keys = [*flatten(pycif.loops.values())]
    all_keys = [key for key in pycif.true_case.values() if key.lower() in loop_keys]

    found_labels = [*flatten(cif_data.file.loop_labels)]
    for key in all_keys:
        assert key in found_labels, f"Missing label: {key}"

    if "A2BC_tP16" in cif_data.filename:
        print(cif_data.filename)
        pytest.xfail("Double single quote at EOL is not supported.")

    for loop in pycif.loops.values():
        loop = [pycif.true_case[key] for key in loop]
        parsnip_data = cif_data.file.get_from_loops(loop)
        gemmi_data = _gemmi_read_table(cif_data.filename, loop)
        np.testing.assert_array_equal(parsnip_data, _arrstrip(gemmi_data, r"\r"))


@cif_files_mark
def test_read_symop(cif_data):
    parsnip_data = cif_data.file.get_from_loops(cif_data.symop_keys)
    gemmi_data = _gemmi_read_table(cif_data.filename, cif_data.symop_keys)

    np.testing.assert_array_equal(parsnip_data, gemmi_data)


@cif_files_mark
def test_read_atom_sites(cif_data):
    parsnip_data = cif_data.file.get_from_loops(cif_data.atom_site_keys)
    gemmi_data = _gemmi_read_table(cif_data.filename, cif_data.atom_site_keys)
    np.testing.assert_array_equal(parsnip_data, gemmi_data)
    assert (key in cif_data.file.loop_labels for key in cif_data.atom_site_keys)

    if not any(
        s in cif_data.filename for s in ["CCDC", "PDB", "AMCSD", "zeolite", "no42"]
    ):
        warnings.filterwarnings("ignore", category=UserWarning)

        atoms = asecif.read_cif(cif_data.filename)

        ase_data = [
            occ for site in atoms.info["occupancy"].values() for occ in site.values()
        ]
        np.testing.assert_array_equal(
            cif_data.file.get_from_loops("_atom_site_occupancy")
            .squeeze()
            .astype(float),
            ase_data,
        )


@cif_files_mark
@pytest.mark.parametrize(
    "subset", [[0], [1, 2, 3], [4, 0]], ids=["single_el", "slice", "end_and_beginning"]
)
def test_partial_table_read(cif_data, subset):
    subset_of_keys = tuple(np.array(cif_data.atom_site_keys)[subset])
    parsnip_data = cif_data.file.get_from_loops(subset_of_keys)
    gemmi_data = _gemmi_read_table(cif_data.filename, subset_of_keys)

    np.testing.assert_array_equal(parsnip_data, gemmi_data)


<<<<<<< HEAD
# @pytest.mark.xfail(
# "Would be nice to pass, but we are at least as good as gemmi here.")
def test_bad_cif_symop(cif_data=bad_cif):
    parsnip_data = cif_data.file.get_from_loops(cif_data.symop_keys)
=======
@pytest.mark.skip("Would be nice to pass, but we are at least as good as gemmi here.")
def test_bad_cif_symop():
    # This file is thouroughly cooked - gemmi will not even read it.
    parsnip_data = bad_cif.file.get_from_loops(bad_cif.symop_keys)
>>>>>>> 0cc32877
    correct_data = [
        ["1", "x,y,z"],
        ["2", "-x,y,-z*1/2"],
        ["3", "-x,-y,-z"],
        ["4", "x,=y,z/1/2"],
        ["5", "x-1/2,y+1/2,z"],
        ["6", "-x+1/2,ya1/2,-z+1/2"],
        ["7", "-x+1/2,-y81/2,-z"],
        ["8", "x+1/2,-y+1/2,z01/2"],
    ]

    np.testing.assert_array_equal(parsnip_data, correct_data)<|MERGE_RESOLUTION|>--- conflicted
+++ resolved
@@ -94,17 +94,9 @@
     np.testing.assert_array_equal(parsnip_data, gemmi_data)
 
 
-<<<<<<< HEAD
-# @pytest.mark.xfail(
-# "Would be nice to pass, but we are at least as good as gemmi here.")
-def test_bad_cif_symop(cif_data=bad_cif):
-    parsnip_data = cif_data.file.get_from_loops(cif_data.symop_keys)
-=======
 @pytest.mark.skip("Would be nice to pass, but we are at least as good as gemmi here.")
 def test_bad_cif_symop():
-    # This file is thouroughly cooked - gemmi will not even read it.
     parsnip_data = bad_cif.file.get_from_loops(bad_cif.symop_keys)
->>>>>>> 0cc32877
     correct_data = [
         ["1", "x,y,z"],
         ["2", "-x,y,-z*1/2"],
